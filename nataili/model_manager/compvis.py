"""
This file is part of nataili ("Homepage" = "https://github.com/Sygil-Dev/nataili").

Copyright 2022 hlky and Sygil-Dev
This program is free software: you can redistribute it and/or modify
it under the terms of the GNU Affero General Public License as published by
the Free Software Foundation, either version 3 of the License, or
(at your option) any later version.

This program is distributed in the hope that it will be useful,
but WITHOUT ANY WARRANTY; without even the implied warranty of
MERCHANTABILITY or FITNESS FOR A PARTICULAR PURPOSE.  See the
GNU Affero General Public License for more details.

You should have received a copy of the GNU Affero General Public License
along with this program.  If not, see <http://www.gnu.org/licenses/>.
"""
import os
import sys
import time
from pathlib import Path

import open_clip
import torch
import transformers.utils.hub
from omegaconf import OmegaConf
from torch import nn

import ldm.modules.encoders.modules
from ldm.util import instantiate_from_config
from nataili import enable_ray_alternative
from nataili.cache import get_cache_directory
from nataili.model_manager.base import BaseModelManager
from nataili.util.logger import logger
from nataili.util.voodoo import get_model_cache_filename, have_model_cache, push_model_to_plasma


class CompVisModelManager(BaseModelManager):
    def __init__(self, download_reference=True, custom_path="models/custom"):
        super().__init__()
        self.download_reference = download_reference
        self.path = f"{get_cache_directory()}/compvis"
        self.custom_path = custom_path
        self.models_db_name = "stable_diffusion"
        self.models_path = self.pkg / f"{self.models_db_name}.json"
        self.remote_db = (
            f"https://raw.githubusercontent.com/Sygil-Dev/nataili-model-reference/main/{self.models_db_name}.json"
        )
        self.init()

    def load(
        self,
        model_name: str,
        half_precision=True,
        gpu_id=0,
        cpu_only=False,
        voodoo=False,
    ):
        """
        model_name: str. Name of the model to load. See available_models for a list of available models.
        half_precision: bool. If True, the model will be loaded in half precision.
        gpu_id: int. The id of the gpu to use. If the gpu is not available, the model will be loaded on the cpu.
        cpu_only: bool. If True, the model will be loaded on the cpu. If True, half_precision will be set to False.
        voodoo: bool. Voodoo (Ray)
        """
        if model_name not in self.models:
            logger.error(f"{model_name} not found")
            return False
        if model_name not in self.available_models:
            logger.error(f"{model_name} not available")
            self.download_model(model_name)
            logger.init_ok(f"{model_name}", status="Downloaded")
        if model_name not in self.loaded_models:
            if not self.cuda_available:
                cpu_only = True
                voodoo = False
            tic = time.time()
            logger.init(f"{model_name}", status="Loading")
            self.loaded_models[model_name] = self.load_compvis(
                model_name,
                half_precision=half_precision,
                gpu_id=gpu_id,
                cpu_only=cpu_only,
                voodoo=voodoo,
            )
            toc = time.time()
            logger.init_ok(f"{model_name}: {round(toc-tic,2)} seconds", status="Loaded")
            return True

    def load_model_from_config(self, model_path="", config_path="", map_location="cpu"):
        config = OmegaConf.load(config_path)
        pl_sd = torch.load(model_path, map_location=map_location)
        if "global_step" in pl_sd:
            logger.info(f"Global Step: {pl_sd['global_step']}")
        sd = pl_sd["state_dict"] if "state_dict" in pl_sd else pl_sd

        sd1_clip_weight = "cond_stage_model.transformer.text_model.embeddings.token_embedding.weight"
        sd2_clip_weight = "cond_stage_model.model.transformer.resblocks.0.attn.in_proj_weight"
        clip_is_included_into_sd = sd1_clip_weight in sd or sd2_clip_weight in sd

        model = None
        try:
            with DisableInitialization(disable_clip=clip_is_included_into_sd):
                model = instantiate_from_config(config.model)
        except Exception as e:
            pass

        if model is None:
            logger.info("Failed to create model quickly; will retry using slow method.")
            model = instantiate_from_config(config.model)

        m, u = model.load_state_dict(sd, strict=False)
        model = model.eval()
        for m in model.modules():
            if isinstance(m, (nn.Conv2d, nn.ConvTranspose2d)):
                m._orig_padding_mode = m.padding_mode
        del pl_sd, sd, m, u
        return model

    def load_custom(self, ckpt_path, config_path, model_name=None, replace=False):
        if not os.path.isfile(ckpt_path):
            logger.error(f"{ckpt_path} not found")
            return
        if not os.path.isfile(config_path):
            logger.error(f"{config_path} not found")
            return
        if not ckpt_path.endswith(".ckpt"):
            logger.error(f"{ckpt_path} is not a valid checkpoint file")
            return
        if not config_path.endswith(".yaml"):
            logger.error(f"{config_path} is not a valid config file")
            return
        if model_name is None:
            model_name = os.path.basename(ckpt_path).replace(".ckpt", "")
        if model_name not in self.models or replace:
            self.models[model_name] = {
                "name": model_name,
                "type": "ckpt",
                "description": f"custom model {model_name}",
                "config": {
                    "files": [
                        {"path": f"{self.custom_path}/{model_name}.ckpt"},
                        {"path": f"{self.custom_path}/{model_name}.yaml"},
                    ]
                },
                "available": True,
            }
            self.available_models.append(model_name)

    def load_available_models_from_custom(self, replace=False):
        # ckpt files and matching config yaml files
        for file in os.listdir(self.custom_path):
            if file.endswith(".ckpt"):
                ckpt_path = f"{self.custom_path}/{file}"
                config_path = ckpt_path.replace(".ckpt", ".yaml")
                self.load_custom(
                    ckpt_path,
                    config_path,
                    replace=replace,
                )

    def load_compvis(
        self,
        model_name,
        half_precision=True,
        gpu_id=0,
        cpu_only=False,
        voodoo=False,
    ):
        ckpt_path = self.get_model_files(model_name)[0]["path"]
        ckpt_path = f"{self.path}/{ckpt_path}"
        config_path = self.get_model_files(model_name)[1]["path"]
        config_path = f"{self.pkg}/{config_path}"
        if cpu_only:
            device = torch.device("cpu")
            half_precision = False
        else:
            device = torch.device(f"cuda:{gpu_id}" if self.cuda_available else "cpu")
        logger.debug(f"Loading model {model_name} on {device}")
        logger.debug(f"Model path: {ckpt_path}")
<<<<<<< HEAD

        if voodoo and enable_ray_alternative.active and have_model_cache(ckpt_path):
            logger.debug("Have up to date model cache, using that instead of ckpt model")
            model = get_model_cache_filename(ckpt_path)
        else:
            logger.debug("Loading model from checkpoint")
            model = self.load_model_from_config(model_path=ckpt_path, config_path=config_path)
            model = model.half() if half_precision else model

        if voodoo and isinstance(model, torch.nn.Module):
            logger.debug(f"Doing voodoo on {model_name}")
            model = push_model_to_plasma(model, ckpt_path)
        elif isinstance(model, torch.nn.Module):
            logger.debug(f"Moving model data directly to device {device}")
            model = model.to(device)

=======
        model = self.load_model_from_config(model_path=ckpt_path, config_path=config_path)
        if half_precision:
            logger.debug("Converting model to half precision")
            model = model.half()
            logger.debug("Converting model.cond_stage_model.transformer to half precision")
            if "stable diffusion 2" in self.models[model_name]["baseline"]:
                model.cond_stage_model.model.transformer = model.cond_stage_model.model.transformer.half()
            else:
                model.cond_stage_model.transformer = model.cond_stage_model.transformer.half()
        if voodoo:
            logger.debug(f"Doing voodoo on {model_name}")
            model = push_model_to_plasma(model) if isinstance(model, torch.nn.Module) else model
        else:
            logger.debug(f"Sending model to {device}")
            model = model.to(device)
            logger.debug(f"Sending model.cond_stage_model.transformer to {device}")
            if "stable diffusion 2" in self.models[model_name]["baseline"]:
                model.cond_stage_model.model.transformer = model.cond_stage_model.model.transformer.to(device)
            else:
                model.cond_stage_model.transformer = model.cond_stage_model.transformer.to(device)
            logger.debug(f"Setting model.cond_stage_model.device to {device}")
            model.cond_stage_model.device = device
>>>>>>> 47230619
        return {"model": model, "device": device, "half_precision": half_precision}

    def check_model_available(self, model_name):
        if model_name not in self.models:
            return False
        return self.check_file_available(self.get_model_files(model_name)[0]["path"])


class DisableInitialization:
    """
    When an object of this class enters a `with` block, it starts:
    - preventing torch's layer initialization functions from working
    - changes CLIP and OpenCLIP to not download model weights
    - changes CLIP to not make requests to check if there is a new version of a file you already have
    When it leaves the block, it reverts everything to how it was before.
    Use it like this:
    ```
    with DisableInitialization():
        do_things()
    ```
    """

    def __init__(self, disable_clip=True):
        self.replaced = []
        self.disable_clip = disable_clip

    def replace(self, obj, field, func):
        original = getattr(obj, field, None)
        if original is None:
            return None

        self.replaced.append((obj, field, original))
        setattr(obj, field, func)

        return original

    def __enter__(self):
        def do_nothing(*args, **kwargs):
            pass

        def create_model_and_transforms_without_pretrained(*args, pretrained=None, **kwargs):
            return self.create_model_and_transforms(*args, pretrained=None, **kwargs)

        def CLIPTextModel_from_pretrained(pretrained_model_name_or_path, *model_args, **kwargs):
            if sys.version_info != (3, 8, 10):
                try:
                    res = self.CLIPTextModel_from_pretrained(
                        None, *model_args, config=pretrained_model_name_or_path, state_dict={}, **kwargs
                    )
                except Exception as e:
                    res = self.CLIPTextModel_from_pretrained(None, *model_args, **kwargs)
            else:
                res = self.CLIPTextModel_from_pretrained(None, *model_args, **kwargs)

            res.name_or_path = pretrained_model_name_or_path
            return res

        def transformers_modeling_utils_load_pretrained_model(*args, **kwargs):
            args = (
                args[0:3] + ("/",) + args[4:]
            )  # resolved_archive_file; must set it to something to prevent what seems to be a bug
            return self.transformers_modeling_utils_load_pretrained_model(*args, **kwargs)

        def transformers_utils_hub_get_file_from_cache(original, url, *args, **kwargs):
            # this file is always 404, prevent making request
            if (
                url == "https://huggingface.co/openai/clip-vit-large-patch14/resolve/main/added_tokens.json"
                or url == "openai/clip-vit-large-patch14"
                and args[0] == "added_tokens.json"
            ):
                return None

            try:
                res = original(url, *args, local_files_only=True, **kwargs)
                if res is None:
                    res = original(url, *args, local_files_only=False, **kwargs)
                return res
            except Exception as e:
                return original(url, *args, local_files_only=False, **kwargs)

        def transformers_utils_hub_get_from_cache(url, *args, local_files_only=False, **kwargs):
            return transformers_utils_hub_get_file_from_cache(
                self.transformers_utils_hub_get_from_cache, url, *args, **kwargs
            )

        def transformers_tokenization_utils_base_cached_file(url, *args, local_files_only=False, **kwargs):
            return transformers_utils_hub_get_file_from_cache(
                self.transformers_tokenization_utils_base_cached_file, url, *args, **kwargs
            )

        def transformers_configuration_utils_cached_file(url, *args, local_files_only=False, **kwargs):
            return transformers_utils_hub_get_file_from_cache(
                self.transformers_configuration_utils_cached_file, url, *args, **kwargs
            )

        self.replace(torch.nn.init, "kaiming_uniform_", do_nothing)
        self.replace(torch.nn.init, "_no_grad_normal_", do_nothing)
        self.replace(torch.nn.init, "_no_grad_uniform_", do_nothing)

        if self.disable_clip:
            self.create_model_and_transforms = self.replace(
                open_clip, "create_model_and_transforms", create_model_and_transforms_without_pretrained
            )
            self.CLIPTextModel_from_pretrained = self.replace(
                ldm.modules.encoders.modules.CLIPTextModel, "from_pretrained", CLIPTextModel_from_pretrained
            )
            self.transformers_modeling_utils_load_pretrained_model = self.replace(
                transformers.modeling_utils.PreTrainedModel,
                "_load_pretrained_model",
                transformers_modeling_utils_load_pretrained_model,
            )
            self.transformers_tokenization_utils_base_cached_file = self.replace(
                transformers.tokenization_utils_base, "cached_file", transformers_tokenization_utils_base_cached_file
            )
            self.transformers_configuration_utils_cached_file = self.replace(
                transformers.configuration_utils, "cached_file", transformers_configuration_utils_cached_file
            )
            self.transformers_utils_hub_get_from_cache = self.replace(
                transformers.utils.hub, "get_from_cache", transformers_utils_hub_get_from_cache
            )

    def __exit__(self, exc_type, exc_val, exc_tb):
        for obj, field, original in self.replaced:
            setattr(obj, field, original)

        self.replaced.clear()<|MERGE_RESOLUTION|>--- conflicted
+++ resolved
@@ -178,7 +178,6 @@
             device = torch.device(f"cuda:{gpu_id}" if self.cuda_available else "cpu")
         logger.debug(f"Loading model {model_name} on {device}")
         logger.debug(f"Model path: {ckpt_path}")
-<<<<<<< HEAD
 
         if voodoo and enable_ray_alternative.active and have_model_cache(ckpt_path):
             logger.debug("Have up to date model cache, using that instead of ckpt model")
@@ -186,30 +185,20 @@
         else:
             logger.debug("Loading model from checkpoint")
             model = self.load_model_from_config(model_path=ckpt_path, config_path=config_path)
-            model = model.half() if half_precision else model
+            if half_precision:
+                logger.debug("Converting model to half precision")
+                model = model.half()
+                logger.debug("Converting model.cond_stage_model.transformer to half precision")
+                if "stable diffusion 2" in self.models[model_name]["baseline"]:
+                    model.cond_stage_model.model.transformer = model.cond_stage_model.model.transformer.half()
+                else:
+                    model.cond_stage_model.transformer = model.cond_stage_model.transformer.half()
 
         if voodoo and isinstance(model, torch.nn.Module):
             logger.debug(f"Doing voodoo on {model_name}")
             model = push_model_to_plasma(model, ckpt_path)
         elif isinstance(model, torch.nn.Module):
             logger.debug(f"Moving model data directly to device {device}")
-            model = model.to(device)
-
-=======
-        model = self.load_model_from_config(model_path=ckpt_path, config_path=config_path)
-        if half_precision:
-            logger.debug("Converting model to half precision")
-            model = model.half()
-            logger.debug("Converting model.cond_stage_model.transformer to half precision")
-            if "stable diffusion 2" in self.models[model_name]["baseline"]:
-                model.cond_stage_model.model.transformer = model.cond_stage_model.model.transformer.half()
-            else:
-                model.cond_stage_model.transformer = model.cond_stage_model.transformer.half()
-        if voodoo:
-            logger.debug(f"Doing voodoo on {model_name}")
-            model = push_model_to_plasma(model) if isinstance(model, torch.nn.Module) else model
-        else:
-            logger.debug(f"Sending model to {device}")
             model = model.to(device)
             logger.debug(f"Sending model.cond_stage_model.transformer to {device}")
             if "stable diffusion 2" in self.models[model_name]["baseline"]:
@@ -218,7 +207,7 @@
                 model.cond_stage_model.transformer = model.cond_stage_model.transformer.to(device)
             logger.debug(f"Setting model.cond_stage_model.device to {device}")
             model.cond_stage_model.device = device
->>>>>>> 47230619
+            
         return {"model": model, "device": device, "half_precision": half_precision}
 
     def check_model_available(self, model_name):
